--- conflicted
+++ resolved
@@ -23,7 +23,6 @@
 import pandas as pd
 import pyodbc
 from dotenv import load_dotenv
-<<<<<<< HEAD
 import base64, zlib
 import json
 import ray
@@ -37,50 +36,24 @@
 # Configure logging
 logging.basicConfig(level=logging.INFO, format='%(asctime)s - %(levelname)s - %(message)s')
 logger = logging.getLogger(__name__)
-=======
-import pandas as pd
-#load_dotenv()
-import base64,zlib
-from threading import Thread
-AWS_ACCESS_KEY_ID='AKIAZQ3DSIQ5BGLY355N'
-AWS_SECRET_ACCESS_KEY='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'
-REGION='us-east-2'
-
-def get_spaces_client():
-    logger.info("Creating spaces client")
-    # session = boto3.session.Session()
-    # client = boto3.client(service_name='s3',
-    #                         region_name=os.getenv('REGION'),
-    #                         aws_access_key_id=os.getenv('AWS_ACCESS_KEY_ID'),
-    #                         aws_secret_access_key=os.getenv('AWS_SECRET_ACCESS_KEY'))
-    client = boto3.client(service_name='s3',
-                            region_name=REGION,
-                            aws_access_key_id=AWS_ACCESS_KEY_ID,
-                            aws_secret_access_key=AWS_SECRET_ACCESS_KEY)
-    logger.info("Spaces client created successfully")
-    return client
->>>>>>> 984a2a54
 
 # Environment settings
 AWS_ACCESS_KEY_ID = 'AKIAZQ3DSIQ5BGLY355N'
 AWS_SECRET_ACCESS_KEY = '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'
 REGION = 'us-east-2'
 MSSQLS_PWD = "Ftu5675FDG54hjhiuu$"
-
+global engine
+global conn
 # Database connection strings
 pwd_str = f"Pwd={MSSQLS_PWD};"
 conn_str = "DRIVER={ODBC Driver 17 for SQL Server};Server=35.172.243.170;Database=luxurymarket_p4;Uid=luxurysitescraper;" + pwd_str
 conn = conn_str
 engine = create_engine("mssql+pyodbc:///?odbc_connect=%s" % conn)
-
-# Initialize FastAPI app
-app = FastAPI()
+app = FastAPI(title="SuperScraper")
 
 #################################################
 # AWS S3 FUNCTIONS
 #################################################
-
-<<<<<<< HEAD
 def get_spaces_client():
     """
     Create an AWS S3 client for file storage.
@@ -101,14 +74,6 @@
     except Exception as e:
         logger.error(f"Error creating S3 client: {e}")
         raise
-=======
-
-def send_email(to_emails, subject, download_url,jobId):
-    # Encode the URL if necessary (example shown, adjust as needed)
-    # from urllib.parse import quote
-    # download_url = quote(download_url, safe='')
->>>>>>> 984a2a54
-
 def upload_file_to_space(file_src, save_as, is_public):
     """
     Upload a file to AWS S3.
@@ -297,16 +262,7 @@
     for dir_path in directories:
         await loop.run_in_executor(None, lambda dp=dir_path: shutil.rmtree(dp, ignore_errors=True))
 
-<<<<<<< HEAD
-=======
-pwd_value = str(os.environ.get('MSSQLS_PWD'))
-pwd_str =f"Pwd={pwd_value};"
-global conn
-conn = "DRIVER={ODBC Driver 17 for SQL Server};Server=35.172.243.170;Database=luxurymarket_p4;Uid=luxurysitescraper;" + pwd_str
-global engine
-engine = create_engine("mssql+pyodbc:///?odbc_connect=%s" % conn)
-app = FastAPI(title="SuperScraper")
->>>>>>> 984a2a54
+
 def insert_file_db (file_name,file_source,send_to_email="nik@iconluxurygroup.com"):
     connection = pyodbc.connect(conn)
     cursor = connection.cursor()
@@ -1069,23 +1025,16 @@
 
         logger.info("Scheduling image downloads")
         tasks = [
-<<<<<<< HEAD
             image_download(semaphore, str(item[1]), str(item[2]), str(item[0]), save_path, session, index)
             for index, item in enumerate(valid_data, start=1)
-=======
-            image_download(semaphore, str(item[1]),str(item[2]), str(item[0]), save_path, session)
-            for index, item in enumerate(data, start=1)
->>>>>>> 984a2a54
         ]
 
         results = await asyncio.gather(*tasks, return_exceptions=True)
 
         for index, result in enumerate(results):
             if isinstance(result, Exception):
-<<<<<<< HEAD
                 logger.error(f"❌ Download error: {result}")
                 failed_downloads.append((valid_data[index][1], valid_data[index][0]))
-=======
                 #THUMBNAIL DOWNLOAD ON FAIL
                 print(data[index])
                 logger.error(f"Download task generated an exception: {result}")
@@ -1099,8 +1048,6 @@
                 logger.info(f"Download task completed with result: {result}")
                 if result is False:
                     failed_downloads.append((data[index][1], data[index][0]))  # Append the image URL and row ID
->>>>>>> 984a2a54
-
     return failed_downloads
 
 
@@ -1154,12 +1101,7 @@
         except TimeoutError as exc:
             # Handle the timeout specifically
             logger.error(f"Timeout occurred while downloading {url} Image: {image_name}")
-<<<<<<< HEAD
-            logger.info('timeout error inside the downlaod function')
-=======
-            print('timeout error inside the downlaod function')
-            print(exc)
->>>>>>> 984a2a54
+            logger.info('timeout error inside the downlaod function ',str(exc))
             # await thumbnail_download(semaphore, thumbnail ,image_name, save_path, session, fallback_formats=None)
             # return False
             return False
